# (c) 2012, Michael DeHaan <michael.dehaan@gmail.com>
#
# This file is part of Ansible
#
# Ansible is free software: you can redistribute it and/or modify
# it under the terms of the GNU General Public License as published by
# the Free Software Foundation, either version 3 of the License, or
# (at your option) any later version.
#
# Ansible is distributed in the hope that it will be useful,
# but WITHOUT ANY WARRANTY; without even the implied warranty of
# MERCHANTABILITY or FITNESS FOR A PARTICULAR PURPOSE.  See the
# GNU General Public License for more details.
#
# You should have received a copy of the GNU General Public License
# along with Ansible.  If not, see <http://www.gnu.org/licenses/>.

import os
import glob
from ansible import errors
from ansible import utils
import ansible.constants as C

class VarsModule(object):

    def __init__(self, inventory):
        self.inventory = inventory

    def run(self, host):
        # return the inventory variables for the host

        inventory = self.inventory
        #hostrec = inventory.get_host(host)

        groupz = sorted(inventory.groups_for_host(host.name), key=lambda g: g.depth)
        groups = [ g.name for g in groupz ]
        basedir = inventory.basedir()

        if basedir is None:
            # could happen when inventory is passed in via the API
            return

        results = {}

        # load vars in inventory_dir/group_vars/name_of_group
        for x in groups:
            p = os.path.join(basedir, "group_vars/%s" % x)
            paths = [p, '.'.join([p, 'yml']), '.'.join([p, 'yaml'])]
            for path in paths:
                if os.path.exists(path):
                    data = utils.parse_yaml_from_file(path)
                    if type(data) != dict:
                        raise errors.AnsibleError("%s must be stored as a dictionary/hash" % path)
                    if C.DEFAULT_HASH_BEHAVIOUR == "merge":
                        # let data content override results if needed
                        results = utils.merge_hash(results, data)
                    else:
                        results.update(data)
                    break

        # load vars in inventory_dir/hosts_vars/name_of_host
        p = os.path.join(basedir, "host_vars/%s" % host.name)
        paths = [p, '.'.join([p, 'yml']), '.'.join([p, 'yaml'])]
        for path in paths:
            if os.path.exists(path):
                data = utils.parse_yaml_from_file(path)
                if type(data) != dict:
                    raise errors.AnsibleError("%s must be stored as a dictionary/hash" % path)
<<<<<<< HEAD
                if C.DEFAULT_HASH_BEHAVIOUR == "merge":
                    # let data content override results if needed
                    results = utils.merge_hash(results, data)
                else:
                    results.update(data)
                break
=======
                results = utils.combine_vars(results, data);

        # load vars in inventory_dir/hosts_vars/name_of_host
        path = os.path.join(basedir, "host_vars/%s" % host.name)
        if os.path.exists(path):
            data = utils.parse_yaml_from_file(path)
            if type(data) != dict:
                raise errors.AnsibleError("%s must be stored as a dictionary/hash" % path)
            results = utils.combine_vars(results, data);
>>>>>>> 6826aa73
        return results
<|MERGE_RESOLUTION|>--- conflicted
+++ resolved
@@ -51,12 +51,7 @@
                     data = utils.parse_yaml_from_file(path)
                     if type(data) != dict:
                         raise errors.AnsibleError("%s must be stored as a dictionary/hash" % path)
-                    if C.DEFAULT_HASH_BEHAVIOUR == "merge":
-                        # let data content override results if needed
-                        results = utils.merge_hash(results, data)
-                    else:
-                        results.update(data)
-                    break
+                    results = utils.combine_vars(results, data);
 
         # load vars in inventory_dir/hosts_vars/name_of_host
         p = os.path.join(basedir, "host_vars/%s" % host.name)
@@ -66,22 +61,6 @@
                 data = utils.parse_yaml_from_file(path)
                 if type(data) != dict:
                     raise errors.AnsibleError("%s must be stored as a dictionary/hash" % path)
-<<<<<<< HEAD
-                if C.DEFAULT_HASH_BEHAVIOUR == "merge":
-                    # let data content override results if needed
-                    results = utils.merge_hash(results, data)
-                else:
-                    results.update(data)
-                break
-=======
                 results = utils.combine_vars(results, data);
 
-        # load vars in inventory_dir/hosts_vars/name_of_host
-        path = os.path.join(basedir, "host_vars/%s" % host.name)
-        if os.path.exists(path):
-            data = utils.parse_yaml_from_file(path)
-            if type(data) != dict:
-                raise errors.AnsibleError("%s must be stored as a dictionary/hash" % path)
-            results = utils.combine_vars(results, data);
->>>>>>> 6826aa73
         return results
